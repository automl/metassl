# This source code is licensed under the license found in the
# LICENSE file in the root directory of this source tree.

# code taken from https://github.com/facebookresearch/simsiam
import argparse
import builtins
import math
import os
import random
import time
import warnings
from collections import OrderedDict

import jsonargparse
import numpy as np
import torch
import torch.backends.cudnn as cudnn
import torch.distributed as dist
import torch.multiprocessing as mp
import torch.nn as nn
import torch.nn.parallel
import torch.optim
import torch.utils.data
import torch.utils.data.distributed
import torchvision.models as models
import yaml
from backpack import backpack, extend
from backpack.extensions import BatchGrad
from jsonargparse import ArgumentParser
from torch.utils.tensorboard import SummaryWriter

warnings.filterwarnings("ignore", category=UserWarning)

try:
    # For execution in PyCharm
    from metassl.utils.data import get_train_valid_loader, get_test_loader, get_loaders, normalize_imagenet
    from metassl.utils.config import AttrDict, _parse_args
    from metassl.utils.meters import AverageMeter, ProgressMeter, ExponentialMovingAverageMeter, update_grad_stats_meters, initialize_all_meters
    from metassl.utils.simsiam_alternating import SimSiam
    import metassl.models.resnet_cifar as our_cifar_resnets
    from metassl.utils.simsiam import TwoCropsTransform, GaussianBlur
    from metassl.utils.augment import create_transforms, augment_per_image
    from metassl.utils.summary import write_to_summary_writer
    from metassl.utils.torch_utils import (
        hist_to_image,
        tensor_to_image,
        get_newest_model,
        check_and_save_checkpoint,
        deactivate_bn,
        validate,
        accuracy,
        get_sample_logprob,
        adjust_learning_rate,
        )
except ImportError:
    # For execution in command line
    from .utils.data import get_train_valid_loader, get_test_loader, get_loaders, normalize_imagenet
    from .utils.config import AttrDict, _parse_args
    from .utils.meters import AverageMeter, ProgressMeter, ExponentialMovingAverageMeter, update_grad_stats_meters, initialize_all_meters
    from .utils.simsiam_alternating import SimSiam
    from .utils.simsiam import TwoCropsTransform, GaussianBlur
    from .models import resnet_cifar as our_cifar_resnets
    from .utils.summary import write_to_summary_writer
    from .utils.augment import create_transforms, augment_per_image
    from .utils.torch_utils import (
        hist_to_image,
        tensor_to_image,
        get_newest_model,
        check_and_save_checkpoint,
        deactivate_bn,
        validate,
        accuracy,
        get_sample_logprob,
        adjust_learning_rate,
        )

model_names = sorted(
    name for name in models.__dict__
    if name.islower() and not name.startswith("__")
    and callable(models.__dict__[name])
    )

# augmentation strengths
color_jitter_strengths_brightness = [0.0, 0.2, 0.4, 0.6, 0.8, 1.0, 1.2]
color_jitter_strengths_contrast = [0.0, 0.2, 0.4, 0.6, 0.8, 1.0, 1.2]
color_jitter_strengths_saturation = [0.0, 0.2, 0.4, 0.6, 0.8, 1.0, 1.2]
color_jitter_strengths_hue = [0.0, 0.1, 0.2, 0.3, 0.4]

# histograms
color_jitter_histogram_brightness = {k: 0 for k in color_jitter_strengths_brightness}
color_jitter_histogram_contrast = {k: 0 for k in color_jitter_strengths_contrast}
color_jitter_histogram_saturation = {k: 0 for k in color_jitter_strengths_saturation}
color_jitter_histogram_hue = {k: 0 for k in color_jitter_strengths_hue}

color_jitter_hists = {
    "b": color_jitter_histogram_brightness,
    "c": color_jitter_histogram_contrast,
    "s": color_jitter_histogram_saturation,
    "h": color_jitter_histogram_hue
    }

color_jitter_strengths = {
    "b": color_jitter_strengths_brightness,
    "c": color_jitter_strengths_contrast,
    "s": color_jitter_strengths_saturation,
    "h": color_jitter_strengths_hue
    }


def main(config, expt_dir):
    if config.expt.seed is not None:
        random.seed(config.expt.seed)
        torch.manual_seed(config.expt.seed)
        cudnn.deterministic = True
        warnings.warn(
            'You have chosen to seed training. '
            'This will turn on the CUDNN deterministic setting, '
            'which can slow down your training considerably! '
            'You may see unexpected behavior when restarting '
            'from checkpoints.'
            )
    
    if config.expt.gpu is not None:
        warnings.warn(
            'You have chosen a specific GPU. This will completely '
            'disable data parallelism.'
            )
    
    if config.expt.warmup_both:
        assert config.expt.warmup_epochs > 0, "warmup_epochs should be higher than 0 if warmup_both is set to True."
    
    if config.expt.dist_url == "env://" and config.expt.world_size == -1:
        config.expt.world_size = int(os.environ["WORLD_SIZE"])
    
    config.expt.distributed = config.expt.world_size > 1 or config.expt.multiprocessing_distributed
    
    ngpus_per_node = torch.cuda.device_count()
    if config.expt.multiprocessing_distributed:
        # Since we have ngpus_per_node processes per node, the total world_size
        # needs to be adjusted accordingly
        config.expt.world_size = ngpus_per_node * config.expt.world_size
        # Use torch.multiprocessing.spawn to launch distributed processes: the
        # main_worker process function
        mp.spawn(main_worker, nprocs=ngpus_per_node, args=(ngpus_per_node, config, expt_dir))
    else:
        # Simply call main_worker function
        main_worker(config.expt.gpu, ngpus_per_node, config, expt_dir)


def main_worker(gpu, ngpus_per_node, config, expt_dir):
    config.expt.gpu = gpu
    
    # suppress printing if not master
    if config.expt.multiprocessing_distributed and config.expt.gpu != 0:
        def print_pass(*args):
            pass
        
        builtins.print = print_pass
    
    if config.expt.gpu is not None:
        print(f"Use GPU: {config.expt.gpu} for training")
    
    if config.expt.distributed:
        if config.expt.dist_url == "env://" and config.expt.rank == -1:
            config.expt.rank = int(os.environ["RANK"])
        if config.expt.multiprocessing_distributed:
            # For multiprocessing distributed training, rank needs to be the
            # global rank among all the processes
            config.expt.rank = config.expt.rank * ngpus_per_node + gpu
        dist.init_process_group(
            backend=config.expt.dist_backend, init_method=config.expt.dist_url,
            world_size=config.expt.world_size, rank=config.expt.rank
            )
        torch.distributed.barrier()
    # create model
    print(f"=> creating model '{config.model.model_type}'")
    if config.data.dataset == 'CIFAR10':
        # Use model from our model folder instead from torchvision!
        model = SimSiam(our_cifar_resnets.resnet18, config.simsiam.dim, config.simsiam.pred_dim)
    else:
        model = SimSiam(models.__dict__[config.model.model_type], config.simsiam.dim, config.simsiam.pred_dim)
    
    # todo: check backpack + ddp + resnet with sam; backpack raises errors when using inplace operations
    if config.expt.image_wise_gradients:
        for module in model.modules():
            if hasattr(module, "inplace"):
                module.inplace = False
    
    if config.model.turn_off_bn:
        print("Turning off BatchNorm in entire model.")
        deactivate_bn(model)
        model.encoder_head[6].bias.requires_grad = True
    
    # infer learning rate before changing batch size
    init_lr_pt = config.train.lr * config.train.batch_size / 256
    init_lr_ft = config.finetuning.lr * config.finetuning.batch_size / 256
    
    config.train.init_lr_pt = init_lr_pt
    config.train.init_lr_ft = init_lr_ft
    
    if config.expt.distributed:
        # Apply SyncBN
        model = torch.nn.SyncBatchNorm.convert_sync_batchnorm(model)
        # For multiprocessing distributed, DistributedDataParallel constructor
        # should always set the single device scope, otherwise,
        # DistributedDataParallel will use all available devices.
        if config.expt.gpu is not None:
            torch.cuda.set_device(config.expt.gpu)
            model.cuda(config.expt.gpu)
            # When using a single GPU per process and per
            # DistributedDataParallel, we need to divide the batch size
            # ourselves based on the total number of GPUs we have
            config.finetuning.batch_size = int(config.finetuning.batch_size / ngpus_per_node)
            config.train.batch_size = int(config.train.batch_size / ngpus_per_node)
            config.workers = int((config.expt.workers + ngpus_per_node - 1) / ngpus_per_node)
            
            if config.expt.image_wise_gradients:
                model = extend(model)
                print("using backpack")
            
            model = torch.nn.parallel.DistributedDataParallel(
                model, device_ids=[config.expt.gpu],
                find_unused_parameters=True
                )
        else:
            model.cuda()
            # DistributedDataParallel will divide and allocate batch_size to all
            # available GPUs if device_ids are not set
            model = torch.nn.parallel.DistributedDataParallel(model)
    elif config.expt.gpu is not None:
        torch.cuda.set_device(config.expt.gpu)
        model = model.cuda(config.expt.gpu)
        # comment out the following line for debugging
        raise NotImplementedError("Only DistributedDataParallel is supported.")
    else:
        # AllGather implementation (batch shuffle, queue update, etc.) in
        # this code only supports DistributedDataParallel.
        raise NotImplementedError("Only DistributedDataParallel is supported.")
    
    # define loss function (criterion) and optimizer
    criterion_pt = nn.CosineSimilarity(dim=1).cuda(config.expt.gpu)
    criterion_ft = nn.CrossEntropyLoss().cuda(config.expt.gpu)
    
    optim_params_pt = [
        {
            'params': model.module.backbone.parameters(),
            'fix_lr': False
            },
        {
            'params': model.module.encoder_head.parameters(),
            'fix_lr': False
            },
        {
            'params': model.module.predictor.parameters(),
            'fix_lr': config.simsiam.fix_pred_lr
            }]
    
    print(f"world size: {torch.distributed.get_world_size()}")
    print(f"finetuning bs: {config.finetuning.batch_size}")
    print(f"finetuning lr: {config.finetuning.lr}")
    print(f"init_lr_ft: {init_lr_ft}")
    
    print(f"pre-training bs: {config.train.batch_size}")
    print(f"pre-training lr: {config.train.lr}")
    print(f"init_lr_pt: {init_lr_pt}")
    
    optimizer_pt = torch.optim.SGD(
        params=optim_params_pt,
        lr=init_lr_pt,
        momentum=config.train.momentum,
        weight_decay=config.train.weight_decay
        )
    
    optimizer_ft = torch.optim.SGD(
        params=model.module.classifier_head.parameters(),
        lr=init_lr_ft,
        momentum=config.finetuning.momentum,
        weight_decay=config.finetuning.weight_decay
        )
    
    aug_w_b = nn.Parameter(torch.zeros(len(color_jitter_strengths_brightness)), requires_grad=True)
    aug_w_c = nn.Parameter(torch.zeros(len(color_jitter_strengths_contrast)), requires_grad=True)
    aug_w_s = nn.Parameter(torch.zeros(len(color_jitter_strengths_saturation)), requires_grad=True)
    aug_w_h = nn.Parameter(torch.zeros(len(color_jitter_strengths_hue)), requires_grad=True)
    
    bound = 1. / math.sqrt(aug_w_b.size(0))
    bound_h = 1. / math.sqrt(aug_w_h.size(0))
    
    nn.init.uniform(aug_w_b, -bound, bound)
    nn.init.uniform(aug_w_c, -bound, bound)
    nn.init.uniform(aug_w_s, -bound, bound)
    nn.init.uniform(aug_w_h, -bound_h, bound_h)
    
    aug_param_dict = {
        "aug_w_b": aug_w_b,
        "aug_w_c": aug_w_c,
        "aug_w_s": aug_w_s,
        "aug_w_h": aug_w_h
        }
    
    # color_jitter_dist = torch.distributions.Categorical(probs=torch.softmax(aug_w, dim=0))
    optimizer_aug = torch.optim.Adam([aug_w_b, aug_w_c, aug_w_s, aug_w_h], 0.001)
    
    # in case a dumped model exist and ssl_model_checkpoint is not set, load that dumped model
    newest_model = get_newest_model(expt_dir)
    if newest_model and config.expt.ssl_model_checkpoint_path is None:
        config.expt.ssl_model_checkpoint_path = newest_model
    
    total_iter = 0
    meters = None
    
    # optionally resume from a checkpoint
    if config.expt.ssl_model_checkpoint_path:
        if os.path.isfile(config.expt.ssl_model_checkpoint_path):
            print(f"=> loading checkpoint '{config.expt.ssl_model_checkpoint_path}'")
            if config.expt.gpu is None:
                checkpoint = torch.load(config.expt.ssl_model_checkpoint_path)
            else:
                # Map model to be loaded to specified single gpu.
                loc = f'cuda:{config.expt.gpu}'
                checkpoint = torch.load(config.expt.ssl_model_checkpoint_path, map_location=loc)
            config.train.start_epoch = checkpoint['epoch']
            model.load_state_dict(checkpoint['state_dict'])
            optimizer_pt.load_state_dict(checkpoint['optimizer_pt'])
            optimizer_ft.load_state_dict(checkpoint['optimizer_ft'])
            optimizer_aug.load_state_dict(checkpoint['optimizer_aug'])
            total_iter = checkpoint['total_iter']
            meters = checkpoint['meters']
            aug_param_dict = checkpoint['aug_param_dict']
            print(f"=> loaded checkpoint '{config.expt.ssl_model_checkpoint_path}' (epoch {checkpoint['epoch']})")
        else:
            print(f"=> no checkpoint found at '{config.expt.ssl_model_checkpoint_path}'")
    
    # Data loading code
    traindir = os.path.join(config.data.dataset, 'train')
    
    train_loader_pt, train_sampler_pt, train_loader_ft, train_sampler_ft, test_loader_ft = get_loaders(traindir, config, parameterize_augmentation=True)
    
    cudnn.benchmark = True
    writer = None
    
    if config.expt.rank == 0:
        writer = SummaryWriter(log_dir=os.path.join(expt_dir, "tensorboard"))
    
    if not meters:
        meters = initialize_all_meters()
    
    for epoch in range(config.train.start_epoch, config.train.epochs):
        
        if config.expt.distributed:
            train_sampler_pt.set_epoch(epoch)
            train_sampler_ft.set_epoch(epoch)
        
        warmup = config.expt.warmup_epochs > epoch
        print(f"Warmup status: {warmup}")
        
        if warmup:
            cur_lr_pt = adjust_learning_rate(optimizer_pt, init_lr_pt, epoch, total_epochs=config.expt.warmup_epochs, warmup=True, multiplier=config.expt.warmup_multiplier)
            print(f"warming up phase (PT)")
        else:
            cur_lr_pt = adjust_learning_rate(optimizer_pt, init_lr_pt, epoch, total_epochs=config.train.epochs)
        
        if config.expt.warmup_both and warmup:
            # we intend to reach the pt learning rate when warming up the head
            cur_lr_ft = adjust_learning_rate(optimizer_ft, init_lr_pt, epoch, total_epochs=config.expt.warmup_epochs, warmup=True, multiplier=config.expt.warmup_multiplier)
            print(f"warming up phase (FT)")
        else:
            cur_lr_ft = adjust_learning_rate(optimizer_ft, init_lr_ft, epoch, total_epochs=config.finetuning.epochs)
        
        # reset ft meter when transitioning from warmup to normal training
        if not warmup and config.expt.warmup_epochs > epoch-1:
            meters["losses_ft_meter"].reset()
        
        print(f"current pretrain lr: {cur_lr_pt}, finetune lr: {cur_lr_ft}")
        
        total_iter = train_one_epoch(
            train_loader_pt=train_loader_pt,
            train_loader_ft=train_loader_ft,
            model=model,
            criterion_pt=criterion_pt,
            criterion_ft=criterion_ft,
            optimizer_pt=optimizer_pt,
            optimizer_ft=optimizer_ft,
            optimizer_aug=optimizer_aug,
            aug_param_dict=aug_param_dict,
            epoch=epoch,
            total_iter=total_iter,
            config=config,
            writer=writer,
            meters=meters,
            warmup=warmup,
            )
        
        # evaluate on validation set
        if epoch % config.expt.eval_freq == 0:
            top1_avg = validate(test_loader_ft, model, criterion_ft, config, finetuning=True)
            if config.expt.rank == 0:
                writer.add_scalar('Test/Accuracy@1', top1_avg, total_iter)

        if config.expt.save_model and epoch % config.expt.save_model_frequency == 0:
            check_and_save_checkpoint(
                config=config,
                ngpus_per_node=ngpus_per_node,
                total_iter=total_iter,
                epoch=epoch,
                model=model,
                optimizer_pt=optimizer_pt,
                optimizer_ft=optimizer_ft,
                expt_dir=expt_dir,
                meters=meters,
                optimizer_aug=optimizer_aug,
                aug_param_dict=aug_param_dict,
                )
    
    if config.expt.rank == 0:
        writer.close()


def train_one_epoch(
    train_loader_pt,
    train_loader_ft,
    model,
    criterion_pt,
    criterion_ft,
    optimizer_pt,
    optimizer_ft,
    optimizer_aug,
    aug_param_dict,
    epoch,
    total_iter,
    config,
    writer,
    meters,
    warmup=False,
    ):
    # general meters
    batch_time_meter = meters["batch_time_meter"]
    data_time_meter = meters["data_time_meter"]
    losses_pt_meter = meters["losses_pt_meter"]
    losses_ft_meter = meters["losses_ft_meter"]
    reward_meter = meters["reward_meter"]
    top1_meter = meters["top1_meter"]
    top5_meter = meters["top5_meter"]
    
    # global meters
    cos_sim_ema_meter_global = meters["cos_sim_ema_meter_global"]
    cos_sim_ema_meter_standardized_global = meters["cos_sim_ema_meter_standardized_global"]
    
    dot_prod_meter_global = meters["dot_prod_meter_global"]
    eucl_dis_meter_global = meters["eucl_dis_meter_global"]
    norm_pt_meter_global = meters["norm_pt_meter_global"]
    norm_ft_meter_global = meters["norm_ft_meter_global"]
    target_std_meter = meters["target_std_meter"]
    
    # layer-wise meters
    cos_sim_ema_meter_lw = meters["cos_sim_ema_meter_lw"]
    cos_sim_std_meter_lw = meters["cos_sim_std_meter_lw"]
    cos_sim_ema_meter_standardized_lw = meters["cos_sim_ema_meter_standardized_lw"]
    cos_sim_std_meter_standardized_lw = meters["cos_sim_std_meter_standardized_lw"]
    
    dot_prod_avg_meter_lw = meters["dot_prod_avg_meter_lw"]
    dot_prod_std_meter_lw = meters["dot_prod_std_meter_lw"]
    eucl_dis_avg_meter_lw = meters["eucl_dis_avg_meter_lw"]
    eucl_dis_std_meter_lw = meters["eucl_dis_std_meter_lw"]
    norm_pt_avg_meter_lw = meters["norm_pt_avg_meter_lw"]
    norm_pt_std_meter_lw = meters["norm_pt_std_meter_lw"]
    norm_ft_avg_meter_lw = meters["norm_ft_avg_meter_lw"]
    norm_ft_std_meter_lw = meters["norm_ft_std_meter_lw"]
    
    # aug meters
    norm_aug_brightness_grad_meter = AverageMeter('Norm Aug. brightness gradient', ':6.4f')
    norm_aug_contrast_grad_meter = AverageMeter('Norm Aug. contrast gradient', ':6.4f')
    norm_aug_saturation_grad_meter = AverageMeter('Norm Aug. saturation gradient', ':6.4f')
    norm_aug_hue_grad_meter = AverageMeter('Norm Aug. hue gradient', ':6.4f')
    
    aug_w_b, aug_w_c, aug_w_s, aug_w_h = aug_param_dict["aug_w_b"], aug_param_dict["aug_w_c"], aug_param_dict["aug_w_s"], aug_param_dict["aug_w_h"]
    
    meters_to_print = [
        batch_time_meter,
        losses_pt_meter,
        losses_ft_meter,
        top1_meter,
        cos_sim_ema_meter_lw,
        cos_sim_ema_meter_standardized_lw,
        cos_sim_ema_meter_global,
        cos_sim_ema_meter_standardized_global,
        target_std_meter,
        ]
    
    progress = ProgressMeter(
        num_batches=len(train_loader_pt),
        meters=meters_to_print,
        prefix=f"Epoch: [{epoch}]"
        )
    
    end = time.time()
    assert len(train_loader_pt) <= len(train_loader_ft), 'So since this seems to break, we should write code to run multiple finetune epoch per pretrain epoch'
    for i, ((images_pt, _), (images_ft, target_ft)) in enumerate(zip(train_loader_pt, train_loader_ft)):
        
        total_iter += 1
        
        color_jitter_action_idx_b, color_jitter_logprob_b, _ = get_sample_logprob(logits=aug_w_b)
        color_jitter_action_idx_c, color_jitter_logprob_c, _ = get_sample_logprob(logits=aug_w_c)
        color_jitter_action_idx_s, color_jitter_logprob_s, _ = get_sample_logprob(logits=aug_w_s)
        color_jitter_action_idx_h, color_jitter_logprob_h, _ = get_sample_logprob(logits=aug_w_h)
        
        strength_b = color_jitter_strengths_brightness[color_jitter_action_idx_b]
        strength_c = color_jitter_strengths_contrast[color_jitter_action_idx_c]
        strength_s = color_jitter_strengths_saturation[color_jitter_action_idx_s]
        strength_h = color_jitter_strengths_hue[color_jitter_action_idx_h]
        
        color_jitter_histogram_brightness[strength_b] += 1
        color_jitter_histogram_contrast[strength_c] += 1
        color_jitter_histogram_saturation[strength_s] += 1
        color_jitter_histogram_hue[strength_h] += 1
        
        if config.expt.rank == 0 and i % (config.expt.print_freq * 100) == 0:
            rand_int = torch.randint(high=images_pt.shape[0], size=(1,))
            # permute from CHW to HWC for pyplot
            untransformed_image = torch.permute(images_pt[rand_int].squeeze(), (1, 2, 0)).cpu()
        
        if config.expt.gpu is not None:
            images_pt = images_pt.cuda(config.expt.gpu, non_blocking=True)
        
        if config.expt.image_wise_gradients:
            parameterized_transform_list = create_transforms(strength_b, strength_c, strength_s, strength_h, image_height=images_pt.shape[2], image_width=images_pt.shape[3])
            images_pt = augment_per_image(parameterized_transform_list, images_pt)
        else:
            parameterized_transform = create_transforms(strength_b, strength_c, strength_s, strength_h, image_height=images_pt.shape[2], image_width=images_pt.shape[3])[0]
            images_pt = parameterized_transform(images_pt)
        
        if config.expt.gpu is not None:
            images_pt[0] = images_pt[0].contiguous()
            images_pt[1] = images_pt[1].contiguous()
            images_pt[0] = images_pt[0].cuda(config.expt.gpu, non_blocking=True)
            images_pt[1] = images_pt[1].cuda(config.expt.gpu, non_blocking=True)
            images_ft = images_ft.cuda(config.expt.gpu, non_blocking=True)
            target_ft = target_ft.cuda(config.expt.gpu, non_blocking=True)
        
        if config.expt.rank == 0 and i % (config.expt.print_freq * 100) == 0:
            # permute from CHW to HWC for pyplot
            img0 = torch.permute(images_pt[0][rand_int].squeeze(), (1, 2, 0)).cpu()
            img1 = torch.permute(images_pt[1][rand_int].squeeze(), (1, 2, 0)).cpu()
            title = f"b: {strength_b}, c: {strength_c}, s: {strength_s}, h: {strength_h}"
            image_data_to_plot = {
                "untransformed_image": untransformed_image,
                "img0":                img0,
                "img1":                img1,
                "title":               title,
                }
        
        alternating_mode = False if config.expt.is_non_grad_based else True  # default is True
        loss_pt, backbone_grads_pt_lw, backbone_grads_pt_global, z1, z2 = pretrain(model, images_pt, criterion_pt, optimizer_pt, losses_pt_meter, data_time_meter, end, config=config, alternating_mode=alternating_mode)

        z_std_normalized = np.std(z1.cpu().numpy() / torch.linalg.norm(z1, 2).cpu().numpy())
        target_std_meter.update(z_std_normalized)
        
        backbone_grads_ft_lw, backbone_grads_ft_global = None, None
        if not warmup:
            loss_ft, backbone_grads_ft_lw, backbone_grads_ft_global = finetune(model, images_ft, target_ft, criterion_ft, optimizer_ft, losses_ft_meter, top1_meter, top5_meter, config=config, alternating_mode=alternating_mode)
        else:
            losses_ft_meter.update(np.inf)
            loss_ft = np.inf
        
        grads = {
            "backbone_grads_pt_lw":     backbone_grads_pt_lw,
            "backbone_grads_pt_global": backbone_grads_pt_global,
            "backbone_grads_ft_lw":     backbone_grads_ft_lw,
            "backbone_grads_ft_global": backbone_grads_ft_global
            }
        
        if not warmup:
            update_grad_stats_meters(grads=grads, meters=meters, warmup=warmup)
            
            optimizer_aug.zero_grad()
            
            reward = cos_sim_ema_meter_lw.val - cos_sim_ema_meter_lw.ema
            
            color_jitter_logprob_b = -(color_jitter_logprob_b * reward)
            color_jitter_logprob_b.backward()
            
            color_jitter_logprob_c = -(color_jitter_logprob_c * reward)
            color_jitter_logprob_c.backward()
            
            color_jitter_logprob_s = -(color_jitter_logprob_s * reward)
            color_jitter_logprob_s.backward()
            
            color_jitter_logprob_h = -(color_jitter_logprob_h * reward)
            color_jitter_logprob_h.backward()
            
            optimizer_aug.step()
            
            reward_meter.update(reward)
            
            norm_aug_brightness_grad_meter.update(torch.linalg.norm(aug_w_b.grad.data, 2))
            norm_aug_contrast_grad_meter.update(torch.linalg.norm(aug_w_c.grad.data, 2))
            norm_aug_saturation_grad_meter.update(torch.linalg.norm(aug_w_s.grad.data, 2))
            norm_aug_hue_grad_meter.update(torch.linalg.norm(aug_w_h.grad.data, 2))
        
        else:
            update_grad_stats_meters(grads=grads, meters=meters, warmup=warmup)
            
            reward_meter.update(0.)
            norm_aug_brightness_grad_meter.update(0.)
            norm_aug_contrast_grad_meter.update(0.)
            norm_aug_saturation_grad_meter.update(0.)
            norm_aug_hue_grad_meter.update(0.)
        
        main_stats_meters = [
            reward_meter,
            cos_sim_ema_meter_global,
            cos_sim_ema_meter_standardized_global,
            cos_sim_ema_meter_lw,
            cos_sim_ema_meter_standardized_lw,
            cos_sim_std_meter_standardized_lw,
            dot_prod_meter_global,
            dot_prod_avg_meter_lw,
            eucl_dis_meter_global,
            eucl_dis_avg_meter_lw,
            norm_pt_meter_global,
            norm_pt_avg_meter_lw,
            norm_ft_meter_global,
            norm_ft_avg_meter_lw,
            target_std_meter,
            ]
        
        additional_stats_meters = [
            cos_sim_std_meter_lw,
            dot_prod_std_meter_lw,
            eucl_dis_std_meter_lw,
            norm_pt_std_meter_lw,
            norm_ft_std_meter_lw
            ]
        
        aug_param_meters = [
            norm_aug_brightness_grad_meter,
            norm_aug_contrast_grad_meter,
            norm_aug_saturation_grad_meter,
            norm_aug_hue_grad_meter
            ]
        
        meters_to_plot = {
            "main_meters":             main_stats_meters,
            "additional_stats_meters": additional_stats_meters,
            "aug_param_meters":        aug_param_meters
            }
        
        # measure elapsed time
        batch_time_meter.update(time.time() - end)
        end = time.time()
        
        if i % config.expt.print_freq == 0:
            progress.display(i)
        if config.expt.rank == 0 and i % config.expt.write_summary_frequency:
            write_to_summary_writer(total_iter, loss_pt, loss_ft, data_time_meter, batch_time_meter, optimizer_pt, optimizer_ft, top1_meter, top5_meter, meters_to_plot, writer)
        # expensive stats
        if config.expt.rank == 0 and i % (config.expt.print_freq * 100) == 0:
            img = hist_to_image(color_jitter_histogram_brightness, "Color Jitter Strength Brightness Counts")
            writer.add_image(tag="Advanced Stats/color jitter strength brightness", img_tensor=img, global_step=total_iter)
            
            img = hist_to_image(color_jitter_histogram_contrast, "Color Jitter Strength Contrast Counts")
            writer.add_image(tag="Advanced Stats/color jitter strength contrast", img_tensor=img, global_step=total_iter)
            
            img = hist_to_image(color_jitter_histogram_saturation, "Color Jitter Strength Saturation Counts")
            writer.add_image(tag="Advanced Stats/color jitter strength saturation", img_tensor=img, global_step=total_iter)
            
            img = hist_to_image(color_jitter_histogram_hue, "Color Jitter Strength Hue Counts")
            writer.add_image(tag="Advanced Stats/color jitter strength hue", img_tensor=img, global_step=total_iter)
            
            img = tensor_to_image(image_data_to_plot["untransformed_image"], f"Randomly sampled untransformed image")
            writer.add_image(tag="Advanced Stats/sampled untransformed image 1", img_tensor=img, global_step=total_iter)
            
            title = image_data_to_plot["title"]
            
            img = tensor_to_image(image_data_to_plot["img0"], f"Randomly sampled transformed image 1\n {title}")
            writer.add_image(tag="Advanced Stats/sampled transformed image 1", img_tensor=img, global_step=total_iter)
            
            img = tensor_to_image(image_data_to_plot["img1"], f"Randomly sampled transformed image 2\n {title}")
            writer.add_image(tag="Advanced Stats/sampled transformed image 2", img_tensor=img, global_step=total_iter)
    
    return total_iter


def pretrain(model, images_pt, criterion_pt, optimizer_pt, losses_pt, data_time, end, config, alternating_mode=False):
    backbone_grads_lw = OrderedDict()
    backbone_grads_global = torch.Tensor().cuda()
    
    model.requires_grad_(True)
    
    # switch to train mode
    model.train()
    
    # measure data loading time
    data_time.update(time.time() - end)
    
    # pre-training
    # compute outputs
    p1, p2, z1, z2 = model(x1=images_pt[0], x2=images_pt[1], finetuning=False)
    
    # compute losses
    loss_pt = -(criterion_pt(p1, z2).mean() + criterion_pt(p2, z1).mean()) * 0.5
    losses_pt.update(loss_pt.item(), images_pt[0].size(0))
    
    # compute gradient and do SGD step
    optimizer_pt.zero_grad()
    if config.expt.image_wise_gradients:
        with backpack(BatchGrad()):
            loss_pt.backward()
    else:
        loss_pt.backward()
    # step does not change .grad field of the parameters.
    optimizer_pt.step()
    
    if alternating_mode:
        for key, param in model.module.backbone.named_parameters():
            grad_tensor = param.grad.detach_().clone().flatten()
            backbone_grads_lw[key] = torch.tensor(grad_tensor)
            backbone_grads_global = torch.cat([backbone_grads_global, grad_tensor], dim=0)
    
    return loss_pt, backbone_grads_lw, backbone_grads_global, z1, z2


def finetune(model, images_ft, target_ft, criterion_ft, optimizer_ft, losses_ft_meter, top1_meter, top5_meter, config, alternating_mode=False):
    backbone_grads_lw = OrderedDict()
    backbone_grads_global = torch.Tensor().cuda()
    
    # fine-tuning
    model.eval()
    
    optimizer_ft.zero_grad()
    # in finetuning mode, we only optimize the classifier head's parameters
    # -> turn on backbone params grad computation before forward is called
    if alternating_mode:
        model.module.backbone.requires_grad_(True)
    else:
        model.module.backbone.requires_grad_(False)
    
    model.module.classifier_head.requires_grad_(True)
    
    # compute outputs
    output_ft = model(images_ft, finetuning=True)
    loss_ft = criterion_ft(output_ft, target_ft)
    if config.expt.image_wise_gradients:
        with backpack(BatchGrad()):
            loss_ft.backward()
    else:
        loss_ft.backward()
    
    if alternating_mode:
        for key, param in model.module.backbone.named_parameters():
            grad_tensor = param.grad.detach_().clone().flatten()
            backbone_grads_lw[key] = torch.tensor(grad_tensor)
            backbone_grads_global = torch.cat([backbone_grads_global, grad_tensor], dim=0)
    
    # compute losses and measure accuracy
    acc1, acc5 = accuracy(output_ft, target_ft, topk=(1, 5))
    losses_ft_meter.update(loss_ft.item(), images_ft.size(0))
    top1_meter.update(acc1[0], images_ft.size(0))
    top5_meter.update(acc5[0], images_ft.size(0))
    
    # only optimizes classifier head parameters
    optimizer_ft.step()
    
    # just to make sure to prevent grad leakage
    for param in model.module.parameters():
        param.grad = None
    
    return loss_ft, backbone_grads_lw, backbone_grads_global


if __name__ == '__main__':
    user = os.environ.get('USER')
    
    config_parser = argparse.ArgumentParser(description='Only used as a first parser for the config file path.')
    config_parser.add_argument('--config', default="metassl/default_metassl_config.yaml", help='Select which yaml file to use depending on the selected experiment mode')
    parser = ArgumentParser()
    
    parser.add_argument('--expt', default="expt", type=str, metavar='N')
    parser.add_argument('--expt.expt_name', default='pre-training-fix-lr-100-256', type=str, help='experiment name')
    parser.add_argument('--expt.expt_mode', default='ImageNet', choices=["ImageNet", "CIFAR10"], help='Define which dataset to use to select the correct yaml file.')
    parser.add_argument('--expt.save_model', action='store_false', help='save the model to disc or not (default: True)')
    parser.add_argument('--expt.save_model_frequency', default=5, type=int, metavar='N', help='save model frequency in # of epochs')
    parser.add_argument('--expt.ssl_model_checkpoint_path', type=str, help='path to the pre-trained model, resumes training if model with same config exists')
    parser.add_argument('--expt.target_model_checkpoint_path', type=str, help='path to the downstream task model, resumes training if model with same config exists')
    parser.add_argument('--expt.print_freq', default=10, type=int, metavar='N')
    parser.add_argument('--expt.gpu', default=None, type=int, metavar='N', help='GPU ID to train on (if not distributed)')
    parser.add_argument('--expt.multiprocessing_distributed', action='store_false', help='Use multi-processing distributed training to launch N processes per node, which has N GPUs. This is the fastest way to use PyTorch for either single node or multi node data parallel training (default: True)')
    parser.add_argument('--expt.dist_backend', type=str, default='nccl', help='distributed backend')
    parser.add_argument('--expt.dist_url', type=str, default='tcp://localhost:10005', help='url used to set up distributed training')
    parser.add_argument('--expt.workers', default=32, type=int, metavar='N', help='number of data loading workers')
    parser.add_argument('--expt.rank', default=0, type=int, metavar='N', help='node rank for distributed training')
    parser.add_argument('--expt.world_size', default=1, type=int, metavar='N', help='number of nodes for distributed training')
    parser.add_argument('--expt.eval_freq', default=10, type=int, metavar='N', help='every eval_freq epoch will the model be evaluated')
    parser.add_argument('--expt.seed', default=123, type=int, metavar='N', help='random seed of numpy and torch')
    parser.add_argument('--expt.evaluate', action='store_true', help='evaluate model on validation set once and terminate (default: False)')
    parser.add_argument('--expt.image_wise_gradients', action='store_true', help='compute image wise gradients with backpack (default: False).')
    parser.add_argument('--expt.is_non_grad_based', action='store_true', help='Set this flag to run default SimSiam or BOHB runs')
    parser.add_argument('--expt.warmup_epochs', default=10, type=int, metavar='N', help='denotes the number of epochs that we only pre-train without finetuning afterwards; warmup is turned off when set to 0; we use a linear incremental schedule during warmup')
    parser.add_argument('--expt.warmup_multiplier', default=2., type=float, metavar='N', help='A factor that is multiplied with the pretraining lr used in the linear incremental learning rate scheduler during warmup. The final lr is multiplier * pre-training lr')
    parser.add_argument('--expt.warmup_both', action='store_true', help='Whether backbone and head should be both warmed up.')
<<<<<<< HEAD
    parser.add_argument('--expt.use_fix_aug_params', action='store_true', help='Use this flag if you want to try out specific aug params (e.g., from a best BOHB config). Default values will be overwritten then without crashing other experiments.')
    parser.add_argument('--expt.data_augmentation_mode', default='default', choices=['default', 'probability_augment', 'rand_augment'], help="Select which data augmentation to use. Default is for the standard SimSiam setting and for parameterize aug setting.")
=======
    parser.add_argument('--expt.write_summary_frequency', default=3, type=int, metavar='N', help='Specifies, after how many batches the TensorBoard summary writer should flush new data to the summary object.')
>>>>>>> 6f213d30
    
    parser.add_argument('--train', default="train", type=str, metavar='N')
    parser.add_argument('--train.batch_size', default=256, type=int, metavar='N', help='in distributed setting this is the total batch size, i.e. batch size = individual bs * number of GPUs')
    parser.add_argument('--train.epochs', default=100, type=int, metavar='N', help='number of pre-training epochs')
    parser.add_argument('--train.start_epoch', default=0, type=int, metavar='N', help='start training at epoch n')
    parser.add_argument('--train.optimizer', type=str, default='sgd', help='optimizer type, options: sgd')
    parser.add_argument('--train.schedule', type=str, default='cosine', help='learning rate schedule, not implemented')
    parser.add_argument('--train.weight_decay', default=0.0001, type=float, metavar='N')
    parser.add_argument('--train.momentum', default=0.9, type=float, metavar='N', help='SGD momentum')
    parser.add_argument('--train.lr', default=0.05, type=float, metavar='N', help='pre-training learning rate')
    
    parser.add_argument('--finetuning', default="finetuning", type=str, metavar='N')
    parser.add_argument('--finetuning.batch_size', default=256, type=int, metavar='N', help='in distributed setting this is the total batch size, i.e. batch size = individual bs * number of GPUs')
    parser.add_argument('--finetuning.epochs', default=100, type=int, metavar='N', help='number of pre-training epochs')
    parser.add_argument('--finetuning.start_epoch', default=0, type=int, metavar='N', help='start training at epoch n')
    parser.add_argument('--finetuning.optimizer', type=str, default='sgd', help='optimizer type, options: sgd')
    parser.add_argument('--finetuning.schedule', type=str, default='cosine', help='learning rate schedule, not implemented')
    parser.add_argument('--finetuning.weight_decay', default=0.0, type=float, metavar='N')
    parser.add_argument('--finetuning.momentum', default=0.9, type=float, metavar='N', help='SGD momentum')
    parser.add_argument('--finetuning.lr', default=100, type=float, metavar='N', help='finetuning learning rate')
    parser.add_argument('--finetuning.valid_size', default=0.0, type=float, help='If valid_size > 0, pick some images from the trainset to do evaluation on. If valid_size=0 evaluation is done on the testset.')
    parser.add_argument('--finetuning.data_augmentation', default='none', choices=['none', 'p_probability_augment_pt', 'p_probability_augment_ft', 'p_probability_augment_1-pt'], help='Select if and how finetuning gets augmented.')
    
    parser.add_argument('--model', default="model", type=str, metavar='N')
    parser.add_argument('--model.model_type', type=str, default='resnet50', help='all torchvision ResNets')
    parser.add_argument('--model.seed', type=int, default=123, help='the seed')
    parser.add_argument('--model.turn_off_bn', action='store_true', help='turns off all batch norm instances in the model')
    
    parser.add_argument('--data', default="data", type=str, metavar='N')
    parser.add_argument('--data.seed', type=int, default=123, help='the seed')
    parser.add_argument('--data.dataset', type=str, default="ImageNet", help='supported datasets: CIFAR10, CIFAR100, ImageNet')
    parser.add_argument('--data.data_dir', type=str, default=f"/home/{user}/workspace/data/metassl", help='supported datasets: CIFAR10, CIFAR100, ImageNet')
    parser.add_argument('--data.dataset_percentage_usage', type=float, default=100.0, help='Indicates what percentage of the data is used for the experiments.')
    
    parser.add_argument('--simsiam', default="simsiam", type=str, metavar='N')
    parser.add_argument('--simsiam.dim', type=int, default=2048, help='the feature dimension')
    parser.add_argument('--simsiam.pred_dim', type=int, default=512, help='the hidden dimension of the predictor')
    parser.add_argument('--simsiam.fix_pred_lr', action="store_false", help='fix learning rate for the predictor (default: True')
    
    args = _parse_args(config_parser, parser)
    
    # Saving checkpoint and config pased on experiment mode
    if args.expt.expt_mode == "ImageNet":
        expt_dir = f"/home/{user}/workspace/experiments/metassl"
    elif args.expt.expt_mode == "CIFAR10":
        if user == "ferreira":
            expt_dir = f"/home/{user}/workspace/experiments/metassl"
        else:
            expt_dir = "experiments"
    else:
        raise ValueError(f"Experiment mode {args.expt.expt_mode} is undefined!")
    
    expt_sub_dir = os.path.join(expt_dir, args.expt.expt_name)
    
    if not os.path.exists(expt_sub_dir):
        os.makedirs(expt_sub_dir)
    
    with open(os.path.join(expt_sub_dir, "config.yaml"), "w") as f:
        yaml.dump(args, f)
        print(f"copied config to {f.name}")
    
    config = AttrDict(jsonargparse.namespace_to_dict(args))
    print("\n\nConfig being run:\n", config, "\n\n")

    # Error check
    if config.finetuning.data_augmentation != "none" and config.expt.data_augmentation_mode != 'probability_augment':
        raise ValueError("If you use data augmentation for finetuning, 'probability_augment' is required as the data_augmentation_mode!")

    main(config=config, expt_dir=expt_sub_dir)<|MERGE_RESOLUTION|>--- conflicted
+++ resolved
@@ -798,12 +798,9 @@
     parser.add_argument('--expt.warmup_epochs', default=10, type=int, metavar='N', help='denotes the number of epochs that we only pre-train without finetuning afterwards; warmup is turned off when set to 0; we use a linear incremental schedule during warmup')
     parser.add_argument('--expt.warmup_multiplier', default=2., type=float, metavar='N', help='A factor that is multiplied with the pretraining lr used in the linear incremental learning rate scheduler during warmup. The final lr is multiplier * pre-training lr')
     parser.add_argument('--expt.warmup_both', action='store_true', help='Whether backbone and head should be both warmed up.')
-<<<<<<< HEAD
     parser.add_argument('--expt.use_fix_aug_params', action='store_true', help='Use this flag if you want to try out specific aug params (e.g., from a best BOHB config). Default values will be overwritten then without crashing other experiments.')
     parser.add_argument('--expt.data_augmentation_mode', default='default', choices=['default', 'probability_augment', 'rand_augment'], help="Select which data augmentation to use. Default is for the standard SimSiam setting and for parameterize aug setting.")
-=======
     parser.add_argument('--expt.write_summary_frequency', default=3, type=int, metavar='N', help='Specifies, after how many batches the TensorBoard summary writer should flush new data to the summary object.')
->>>>>>> 6f213d30
     
     parser.add_argument('--train', default="train", type=str, metavar='N')
     parser.add_argument('--train.batch_size', default=256, type=int, metavar='N', help='in distributed setting this is the total batch size, i.e. batch size = individual bs * number of GPUs')
