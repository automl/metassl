--- conflicted
+++ resolved
@@ -87,7 +87,6 @@
         
         print(f"\n\n\n\n\n\n{bohb_infos=}\n\n\n\n\n\n")
     # ------------------------------------------------------------------------------------------------------------------
-<<<<<<< HEAD
 
     if config.data.dataset == "CIFAR10":
         # Define master port (for preventing 'Address already in use error' when submitting more than 1 jobs on 1 node)
@@ -97,9 +96,6 @@
         # if this should still fail: do it via filesystem initialization
         # https://pytorch.org/docs/stable/distributed.html#shared-file-system-initialization
 
-=======
-    
->>>>>>> 6f213d30
     if config.expt.seed is not None:
         random.seed(config.expt.seed)
         torch.manual_seed(config.expt.seed)
@@ -355,7 +351,6 @@
             meters=meters,
             warmup=warmup,
             )
-<<<<<<< HEAD
 
         # Determine wheter to evaluate on the validation or test set
         if config.finetuning.valid_size > 0:
@@ -371,32 +366,12 @@
                 top1_avg = validate(loader_ft, model, criterion_ft, config, finetuning=True)
                 if config.expt.rank == 0:
                     writer.add_scalar(writer_scalar_mode + '/Accuracy@1', top1_avg, total_iter)
-=======
-        
-        # BOHB only ----------------------------------------------------------------------------------------------------
-        # TODO: @Diane - Refactor - no priority
-        if bohb_infos is not None:
-            if config.bohb.budget_mode == "epochs":
-                if epoch % config.expt.eval_freq == 0 or epoch % int(bohb_infos['bohb_budget'] - 1) == 0:
-                    # TODO: @Diane - validate on the validation set!!!!! - priority!
-                    top1_avg = validate(test_loader_ft, model, criterion_ft, config, finetuning=True)
-                    if config.expt.rank == 0:
-                        writer.add_scalar('Test/Accuracy@1', top1_avg, total_iter)
-            
-            else:
-                if epoch % config.expt.eval_freq == 0:
-                    # TODO: @Diane - validate on the validation set!!!!! - priority!
-                    top1_avg = validate(test_loader_ft, model, criterion_ft, config, finetuning=True)
-                    if config.expt.rank == 0:
-                        writer.add_scalar('Test/Accuracy@1', top1_avg, total_iter)
->>>>>>> 6f213d30
         # --------------------------------------------------------------------------------------------------------------
         else:
             # evaluate on validation/test set
             if epoch % config.expt.eval_freq == 0 or epoch % (config.train.epochs - 1) == 0:
                 top1_avg = validate(loader_ft, model, criterion_ft, config, finetuning=True)
                 if config.expt.rank == 0:
-<<<<<<< HEAD
                     writer.add_scalar(writer_scalar_mode + '/Accuracy@1', top1_avg, total_iter)
 
         if bohb_infos is not None:
@@ -414,15 +389,8 @@
                 )
             elif config.bohb.budget_mode != "epochs":
                 raise ValueError("Not implemented yet!")
-            else:
-                # We can't save all checkpoints in BOHB-runs because of memory problems
-                pass
-        else:
-=======
-                    writer.add_scalar('Test/Accuracy@1', top1_avg, total_iter)
-
-        if config.expt.save_model and epoch % config.expt.save_model_frequency == 0:
->>>>>>> 6f213d30
+
+        elif config.expt.save_model and epoch % config.expt.save_model_frequency == 0:
             check_and_save_checkpoint(
                 config=config,
                 ngpus_per_node=ngpus_per_node,
@@ -681,7 +649,6 @@
     elif user == "wagnerd":  # Diane cluster
         expt_root_dir = "/work/dlclarge2/wagnerd-metassl_experiments"
     else:
-<<<<<<< HEAD
         expt_root_dir = f"/home/{user}/workspace/experiments/metassl"
 
     # Set expt_dir based on whether it is a BOHB run or not + differenciate between users
@@ -694,18 +661,6 @@
         else:
             expt_dir = os.path.join(expt_root_dir, config.expt.expt_name)
 
-=======
-        raise ValueError(f"Experiment mode {config.expt.expt_mode} is undefined!")
-    
-    # Set expt_dir based on whether it is a BOHB run or not
-    if is_bohb_run:
-        # for start_bohb_master (directory where config.json and results.json are being saved)
-        expt_dir = os.path.join(expt_root_dir, "BOHB", config.data.dataset, config.expt.expt_name)
-    
-    else:
-        expt_dir = os.path.join(expt_root_dir, config.expt.expt_name)
-    
->>>>>>> 6f213d30
     # TODO: @Fabio - Do we need this line below?
     expt_root_dir = pathlib.Path(expt_root_dir)
     
@@ -764,12 +719,9 @@
     parser.add_argument('--expt.warmup_epochs', default=10, type=int, metavar='N', help='denotes the number of epochs that we only pre-train without finetuning afterwards; warmup is turned off when set to 0; we use a linear incremental schedule during warmup')
     parser.add_argument('--expt.warmup_multiplier', default=2., type=float, metavar='N', help='A factor that is multiplied with the pretraining lr used in the linear incremental learning rate scheduler during warmup. The final lr is multiplier * pre-training lr')
     parser.add_argument('--expt.warmup_both', action='store_true', help='Whether backbone and head should be both warmed up.')
-<<<<<<< HEAD
     parser.add_argument('--expt.use_fix_aug_params', action='store_true', help='Use this flag if you want to try out specific aug params (e.g., from a best BOHB config). Default values will be overwritten then without crashing other experiments.')
     parser.add_argument('--expt.data_augmentation_mode', default='default', choices=['default', 'probability_augment', 'rand_augment'], help="Select which data augmentation to use. Default is for the standard SimSiam setting and for parameterize aug setting.")
-=======
     parser.add_argument('--expt.write_summary_frequency', default=3, type=int, metavar='N', help='Specifies, after how many batches the TensorBoard summary writer should flush new data to the summary object.')
->>>>>>> 6f213d30
     
     parser.add_argument('--train', default="train", type=str, metavar='N')
     parser.add_argument('--train.batch_size', default=256, type=int, metavar='N', help='in distributed setting this is the total batch size, i.e. batch size = individual bs * number of GPUs')
@@ -823,12 +775,9 @@
     # parser.add_argument("--bohb.worker", action="store_true", help="Make this execution a worker server")
     # parser.add_argument("--bohb.warmstarting", type=bool, default=False)
     # parser.add_argument("--bohb.warmstarting_dir", type=str, default=None)
-<<<<<<< HEAD
     # parser.add_argument("--bohb.test_env", action='store_true', help='If using this flag, the master runs a worker in the background and workers are not being shutdown after registering results.')
 
-=======
-    
->>>>>>> 6f213d30
+    
     parser.add_argument("--use_fixed_args", action="store_true", help="Flag to control whether to take arguments from yaml file as default or from arg parse")
     
     config = _parse_args(config_parser, parser)
@@ -838,7 +787,6 @@
     # Check whether it is a BOHB run or not + organize expt_dir accordingly
     is_bohb_run = True if config.expt.expt_mode.endswith("BOHB") else False
     expt_dir = organize_experiment_saving(user=user, config=config, is_bohb_run=is_bohb_run)
-<<<<<<< HEAD
 
     # Error check
     if config.finetuning.data_augmentation != "none" and config.expt.data_augmentation_mode != 'probability_augment':
@@ -850,9 +798,7 @@
         if config.bohb.configspace_mode == 'double_probability_augment' and config.finetuning.data_augmentation != "p_probability_augment_ft":
             raise ValueError("If you run a BOHB experiment with 'double_probability_augment' configspace mode, you also need to select 'p_probability_augment_ft' as finetuning data augmentation mode!")
 
-=======
-    
->>>>>>> 6f213d30
+    
     # Run BOHB / main
     if is_bohb_run:
         from metassl.hyperparameter_optimization.master import start_bohb_master
