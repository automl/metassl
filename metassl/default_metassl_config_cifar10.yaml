#######################################
###       Logging Configuration     ###
#######################################
expt:
  expt_name:                    'testing-cifar10'
  expt_mode:                    'CIFAR10'
  save_model:                   True                          # save the model to disc
  save_model_frequency:         50                            # save model frequency in # of epochs
  ssl_model_checkpoint_path:    null                          # resumes training if model with same config exists. e.g.: "experiments/<EXPERIMENT-NAME>/checkpoint_0099.pth.tar"
  target_model_checkpoint_path: "experiments"                 #
  print_freq:                   10                            # print frequency
  gpu:                          null                          # GPU ID to train on (if not distributed)
  multiprocessing_distributed:  True                          # Use multi-processing distributed training to launch N processes per node, which has N GPUs.
  # This is the fastest way to use PyTorch for either single node or multi node data parallel training'
  dist_backend:                 'nccl'                        # distributed backend
  dist_url:                     'tcp://localhost:10001'       # url used to set up distributed training
  workers:                      1                             # number of data loading workers
  rank:                         0                             # node rank for distributed training
  world_size:                   1                             # number of nodes for distributed training
  eval_freq:                    10                            # every eval_freq iteration will the model be evaluated
  seed:                         123                           # random seed of numpy and torch
  evaluate:                     False                         # evaluate model on validation set once and terminate
  is_non_grad_based:            False                         # Set this flag to run default SimSiam or BOHB runs
<<<<<<< HEAD
  warmup_epochs:                10                            # Denotes the number of epochs that we only pre-train without finetuning afterwards; warmup is turned off when set to 0; we use a linear incremental schedule during warmup
  warmup_multiplier:            2.                            # A factor that is multiplied with the pretraining lr used in the linear incremental learning rate scheduler during warmup. The final lr is multiplier * pre-training lr
  warmup_both:                  False                         # Whether backbone and head should be both warmed up.
  use_fix_aug_params:           False                         # Use this flag if you want to try out specific aug params (e.g., from a best BOHB config). Default values will be overwritten then without crashing other experiments.
  data_augmentation_mode:       'default'                     # Select which data augmentation to use. Default is for the standard SimSiam setting and for parameterize aug setting. choices=['default', 'probability_augment', 'rand_augment']
=======
  warmup_epochs:                10                            # denotes the number of epochs that we only pre-train without finetuning afterwards; warmup is turned off when set to 0; we use a linear incremental schedule during warmup
  warmup_multiplier:            2.                            # denotes the number of epochs that we only pre-train without finetuning afterwards; warmup is turned off when set to 0; we use a linear incremental schedule during warmup
  warmup_both:                  False                         # Whether backbone and head should be both warmed up.
  write_summary_frequency:      3                             # Specifies, after how many batches the TensorBoard summary writer should flush new data to the summary object.
>>>>>>> 6f213d30

#######################################
###     Training Configuration      ###
#######################################
train:
  batch_size:       512                   # in distributed setting this is the total batch size, i.e. batch size = individual bs / number of GPUs
  epochs:           500                   # number of pre-training epochs
  start_epoch:      0                     # start training at epoch n
  optimizer:        "sgd"                 # optimizer type, options: adam adamW rmsprop adabelief sgd
  schedule:         "cosine"              # learning rate schedule, options: 'cosine' 'cosineW' 'plateau' 'step' 'const' 'cosineWarm' 'exponential' 'None' (BOHO case)
  weight_decay:     0.0005
  momentum:         0.9                   # momentum of SGD solver
  lr:               0.03                  # the default LR for all schedulers, in case of const LR schedule: set lr_high=lr_low
  clip_grad:        False                 # gradient cliping, options: 0.1 ... 100, False
  scheduler_epochs: 100                   # T_max or T_0 in 'cosine' and 'cosineWarm' scheduler, in case of 'step' scheduler this denotes when scheduler should step


finetuning:
  batch_size:       512                   # in distributed setting this is the total batch size, i.e. batch size = individual bs / number of GPUs
  epochs:           500                   # number of finetuning epochs
  start_epoch:      0                     # start training at epoch n
  optimizer:        "sgd"                 # optimizer type, options: lars adam adamW rmsprop adabelief sgd
  schedule:         "cosine"              # learning rate schedule, options: 'cosine' 'cosineW' 'plateau' 'step' 'const' 'cosineWarm' 'exponential' 'None' (BOHO case)
  weight_decay:     0.
  momentum:         0.9                   # momentum of SGD solver
  lr:               1                    # the default LR
  clip_grad:        False                 # gradient cliping, options: 0.1 ... 100, False
  scheduler_epochs: 100                   # T_max or T_0 in 'cosine' and 'cosineWarm' scheduler, in case of 'step' scheduler this denotes when scheduler should step
  valid_size:       0.0                   # If valid_size > 0, pick some images from the trainset to do evaluation on. If valid_size=0 evaluation is done on the testset.
  data_augmentation: "none"               # Select if and how finetuning gets augmented. choices=['none', 'p_probability_augment_pt', 'p_probability_augment_ft', 'p_probability_augment_1-pt']


#######################################
###       Model Configuration       ###
#######################################
model:
  model_type:  "resnet18"                # supported models: all torchvision ResNets
  seed:        123
  turn_off_bn: False                     # turns off all batch norm instances in the model


#######################################
###       Data Configuration        ###
#######################################
data:
  seed:     123
  dataset:  'CIFAR10'                    # supported datasets: CIFAR10, CIFAR100, ImageNet
  data_dir: 'datasets/CIFAR10'
  dataset_percentage_usage:  100         # Indicates what percentage of the data is used for the experiments.


#######################################
###       SimSiam Specific          ###
#######################################
simsiam:
  dim:         2048                                  # feature dimension (default: 2048)
  pred_dim:    512                              # hidden dimension of the predictor (default: 512)
  fix_pred_lr: True                        # Fix learning rate for the predictor


#######################################
###       BOHB Specific             ###
#######################################
<<<<<<< HEAD
bohb:
  run_id:           "default_BOHB"
  seed:             123
  n_iterations:     10                          # How many BOHB iterations
  min_budget:       50
  max_budget:       450
  budget_mode:      "epochs"                    # Choose your desired fidelity between 'epochs' and 'data'
  eta:              3
  configspace_mode: "color_jitter_strengths"    # Define which configspace to use
                                                # choices=["imagenet_probability_augment",
                                                # "cifar10_probability_augment", "color_jitter_strengths"]
  nic_name:         "eth0"                        # Define the network interface to use > local: "lo", cluster: "eth0"
  port:             0
  worker:           False                       # Make this execution a worker server, action="store_true"
  warmstarting:     False
  warmstarting_dir: None
  test_env:         False                       # If using this flag, the master runs a worker in the background and workers are not being shutdown after registering results.
=======
#bohb:
#  run_id:           "default_BOHB"
#  seed:             123
#  n_iterations:     10                          # How many BOHB iterations
#  min_budget:       5
#  max_budget:       20
#  budget_mode:      "epochs"                    # Choose your desired fidelity between 'epochs' and 'data'
#  eta:              2
#  configspace_mode: "color_jitter_strengths"    # Define which configspace to use
#                                                # choices=["imagenet_probability_augment",
#                                                # "cifar10_probability_augment", "color_jitter_strengths"]
#  nic_name:         "lo"                        # Define the network interface to use > local: "lo", cluster: "eth0"
#  port:             0
#  worker:           False                       # Make this execution a worker server, action="store_true"
#  warmstarting:     False
#  warmstarting_dir: None
>>>>>>> 6f213d30
<|MERGE_RESOLUTION|>--- conflicted
+++ resolved
@@ -21,18 +21,12 @@
   seed:                         123                           # random seed of numpy and torch
   evaluate:                     False                         # evaluate model on validation set once and terminate
   is_non_grad_based:            False                         # Set this flag to run default SimSiam or BOHB runs
-<<<<<<< HEAD
   warmup_epochs:                10                            # Denotes the number of epochs that we only pre-train without finetuning afterwards; warmup is turned off when set to 0; we use a linear incremental schedule during warmup
   warmup_multiplier:            2.                            # A factor that is multiplied with the pretraining lr used in the linear incremental learning rate scheduler during warmup. The final lr is multiplier * pre-training lr
   warmup_both:                  False                         # Whether backbone and head should be both warmed up.
   use_fix_aug_params:           False                         # Use this flag if you want to try out specific aug params (e.g., from a best BOHB config). Default values will be overwritten then without crashing other experiments.
   data_augmentation_mode:       'default'                     # Select which data augmentation to use. Default is for the standard SimSiam setting and for parameterize aug setting. choices=['default', 'probability_augment', 'rand_augment']
-=======
-  warmup_epochs:                10                            # denotes the number of epochs that we only pre-train without finetuning afterwards; warmup is turned off when set to 0; we use a linear incremental schedule during warmup
-  warmup_multiplier:            2.                            # denotes the number of epochs that we only pre-train without finetuning afterwards; warmup is turned off when set to 0; we use a linear incremental schedule during warmup
-  warmup_both:                  False                         # Whether backbone and head should be both warmed up.
   write_summary_frequency:      3                             # Specifies, after how many batches the TensorBoard summary writer should flush new data to the summary object.
->>>>>>> 6f213d30
 
 #######################################
 ###     Training Configuration      ###
@@ -96,25 +90,6 @@
 #######################################
 ###       BOHB Specific             ###
 #######################################
-<<<<<<< HEAD
-bohb:
-  run_id:           "default_BOHB"
-  seed:             123
-  n_iterations:     10                          # How many BOHB iterations
-  min_budget:       50
-  max_budget:       450
-  budget_mode:      "epochs"                    # Choose your desired fidelity between 'epochs' and 'data'
-  eta:              3
-  configspace_mode: "color_jitter_strengths"    # Define which configspace to use
-                                                # choices=["imagenet_probability_augment",
-                                                # "cifar10_probability_augment", "color_jitter_strengths"]
-  nic_name:         "eth0"                        # Define the network interface to use > local: "lo", cluster: "eth0"
-  port:             0
-  worker:           False                       # Make this execution a worker server, action="store_true"
-  warmstarting:     False
-  warmstarting_dir: None
-  test_env:         False                       # If using this flag, the master runs a worker in the background and workers are not being shutdown after registering results.
-=======
 #bohb:
 #  run_id:           "default_BOHB"
 #  seed:             123
@@ -130,5 +105,4 @@
 #  port:             0
 #  worker:           False                       # Make this execution a worker server, action="store_true"
 #  warmstarting:     False
-#  warmstarting_dir: None
->>>>>>> 6f213d30
+#  warmstarting_dir: None