--- conflicted
+++ resolved
@@ -203,10 +203,9 @@
     # create model
     # TODO: @Diane - Check out and compare against baseline code
     if config.data.dataset == 'CIFAR10':
-<<<<<<< HEAD
         if config.model.arch == "tv_resnet":
             print(f"=> creating model {config.model.model_type}")
-            model = SimSiam(models.__dict__[config.model.model_type], config.simsiam.dim, config.simsiam.pred_dim)
+            model = SimSiam(models.__dict__[config.model.model_type], config.simsiam.dim, config.simsiam.pred_dim, num_classes=10)
         elif config.model.arch == "our_resnet":
             # Use model from our model folder instead from torchvision!
             print(f"=> creating model resnet18")
@@ -220,19 +219,10 @@
 
     else:
         print(f"=> creating model {config.model.model_type}")
-        model = SimSiam(models.__dict__[config.model.model_type], config.simsiam.dim, config.simsiam.pred_dim)
+        model = SimSiam(models.__dict__[config.model.model_type], config.simsiam.dim, config.simsiam.pred_dim, num_classes=1000)
 
     # print(model)
 
-=======
-        # Use model from our model folder instead from torchvision!
-        print(f"=> creating model resnet18")
-        model = SimSiam(our_cifar_resnets.resnet18, config.simsiam.dim, config.simsiam.pred_dim, num_classes=10)
-    else:
-        print(f"=> creating model {config.model.model_type}")
-        model = SimSiam(models.__dict__[config.model.model_type], config.simsiam.dim, config.simsiam.pred_dim, num_classes=1000)
-    
->>>>>>> a04c58ab
     if config.model.turn_off_bn:
         print("Turning off BatchNorm in entire model.")
         deactivate_bn(model)
@@ -345,21 +335,12 @@
             print(f"=> loaded checkpoint '{config.expt.ssl_model_checkpoint_path}' (epoch {checkpoint['epoch']})")
         else:
             print(f"=> no checkpoint found at '{config.expt.ssl_model_checkpoint_path}'")
-    
-<<<<<<< HEAD
-    # Data loading code
-    traindir = os.path.join(config.data.dataset, 'train')  # TODO: @Fabio - What about validir / testdir?
-    
+
+
     if config.finetuning.valid_size > 0:
-        train_loader_pt, train_sampler_pt, train_loader_ft, train_sampler_ft, valid_loader_ft, test_loader_ft = get_loaders(traindir, config, parameterize_augmentation=False, bohb_infos=bohb_infos, neps_hyperparameters=neps_hyperparameters)
-    else:
-        train_loader_pt, train_sampler_pt, train_loader_ft, train_sampler_ft, test_loader_ft = get_loaders(traindir, config, parameterize_augmentation=False, bohb_infos=bohb_infos, neps_hyperparameters=neps_hyperparameters)
-=======
-    if config.finetuning.valid_size > 0:
-        train_loader_pt, train_sampler_pt, train_loader_ft, train_sampler_ft, valid_loader_ft, test_loader_ft = get_loaders(config, parameterize_augmentation=False, bohb_infos=bohb_infos)
+        train_loader_pt, train_sampler_pt, train_loader_ft, train_sampler_ft, valid_loader_ft, test_loader_ft = get_loaders(config, parameterize_augmentation=False, bohb_infos=bohb_infos, neps_hyperparameters=neps_hyperparameters)
     else:  # TODO: @Diane - Checkout and test on *parameterized_aug*
-        train_loader_pt, train_sampler_pt, train_loader_ft, train_sampler_ft, test_loader_ft = get_loaders(config, parameterize_augmentation=False, bohb_infos=bohb_infos)
->>>>>>> a04c58ab
+        train_loader_pt, train_sampler_pt, train_loader_ft, train_sampler_ft, test_loader_ft = get_loaders(config, parameterize_augmentation=False, bohb_infos=bohb_infos, neps_hyperparameters=neps_hyperparameters)
     
     cudnn.benchmark = True
     writer = None
@@ -368,11 +349,8 @@
         writer = SummaryWriter(log_dir=os.path.join(expt_dir, "tensorboard_pt"))
     if not meters:
         meters = initialize_all_meters()
-    
-<<<<<<< HEAD
-    epoch = None  # TODO: delete this as it is unused
-=======
->>>>>>> a04c58ab
+
+
     for epoch in range(config.train.start_epoch, config.train.epochs):
         
         if config.expt.distributed:
@@ -447,7 +425,6 @@
                 raise ValueError("Not implemented yet!")
         
         elif (config.expt.save_model and epoch % config.expt.save_model_frequency == 0) or (config.expt.save_model and is_last_epoch):
-<<<<<<< HEAD
             if config.data.dataset == "CIFAR10" and config.model.arch == "baseline_resnet":
                 checkpoint_name = 'checkpoint'
                 save_checkpoint_baseline_code(epoch=epoch, model=model, optimizer=optimizer_pt, acc=meters,
@@ -465,21 +442,7 @@
                     expt_dir=expt_dir,
                     meters=meters,
                     )
-    
-=======
-            check_and_save_checkpoint(
-                config=config,
-                ngpus_per_node=ngpus_per_node,
-                total_iter=total_iter,
-                epoch=epoch,
-                model=model,
-                optimizer_pt=optimizer_pt,
-                optimizer_ft=None,
-                expt_dir=expt_dir,
-                meters=meters,
-                )
-
->>>>>>> a04c58ab
+
     # shut down writer at end of training
     if config.expt.rank == 0:
         writer.close()
@@ -634,68 +597,7 @@
     return loss_pt, backbone_grads_lw, backbone_grads_global, z1, z2
 
 
-<<<<<<< HEAD
-def organize_experiment_saving(user, config, is_bohb_run):
-    # TODO: @Diane - Move to a separate file in 'utils' together with 'get_expt_dir_with_bohb_config_id'
-    # Set expt_root_dir based on user and experiment mode
-    if user == "wagn3rd":  # Diane's local machine
-        expt_root_dir = "experiments"
-    elif user == "wagnerd":  # Diane cluster
-        expt_root_dir = "/work/dlclarge2/wagnerd-metassl-experiments/metassl"
-    else:
-        expt_root_dir = f"/home/{user}/workspace/experiments/metassl"
-    
-    # Set expt_dir based on whether it is a BOHB run or not + differenciate between users
-    if is_bohb_run:
-        # for start_bohb_master (directory where config.json and results.json are being saved)
-        expt_dir = os.path.join(expt_root_dir, "BOHB", config.data.dataset, config.expt.expt_name)
-    else:
-        if user == "wagn3rd" or user == "wagnerd":
-            expt_dir = os.path.join(expt_root_dir, config.data.dataset, config.expt.expt_name)
-        else:
-            expt_dir = os.path.join(expt_root_dir, config.expt.expt_name)
-    
-    # Create directory (if not yet existing) and save config.yaml
-    if not os.path.exists(expt_dir):
-        os.makedirs(expt_dir)
-    
-    with open(os.path.join(expt_dir, "config.yaml"), "w") as f:
-        yaml.dump(config, f)
-        print(f"copied config to {f.name}")
-    
-    return expt_dir
-
-
-def get_expt_dir_with_bohb_config_id(expt_dir, bohb_config_id):
-    # TODO: @Diane - Move to a separate file in 'utils' together with 'organize_experiment_saving'
-    config_id_path = "-".join(str(sub_id) for sub_id in bohb_config_id)
-    expt_dir_id = os.path.join(expt_dir, config_id_path)
-    return expt_dir_id
-
-
-def find_free_port():
-    import socket
-    from contextlib import closing
-    with closing(socket.socket(socket.AF_INET, socket.SOCK_STREAM)) as s:
-        s.bind(('', 0))
-        s.setsockopt(socket.SOL_SOCKET, socket.SO_REUSEADDR, 1)
-        return s.getsockname()[1]
-
-def save_checkpoint_baseline_code(epoch, model, optimizer, acc, filename, msg):
-    state = {
-        'epoch': epoch,
-        'arch': 'resnet18',
-        'state_dict': model.state_dict(),
-        'optimizer': optimizer.state_dict(),
-        'meters': acc
-        # 'top1_acc': acc
-    }
-    torch.save(state, filename)
-    print(msg)
-
-
-=======
->>>>>>> a04c58ab
+
 if __name__ == '__main__':
     user = os.environ.get('USER')
     
@@ -773,8 +675,7 @@
     parser.add_argument('--simsiam.pred_dim', type=int, default=512, help='the hidden dimension of the predictor')
     parser.add_argument('--simsiam.fix_pred_lr', action="store_false", help='fix learning rate for the predictor (default: True')
     parser.add_argument('--simsiam.use_baselines_loss', action="store_true", help='Set this flag to use the loss from the baseline code (PT)')
-    
-<<<<<<< HEAD
+
     parser.add_argument('--bohb', default="bohb", type=str, metavar='N')
     parser.add_argument("--bohb.run_id", default="default_BOHB")
     parser.add_argument("--bohb.seed", type=int, default=123, help="random seed")
@@ -796,28 +697,9 @@
     parser.add_argument('--neps.is_neps_run', action='store_true', help='Set this flag to run a NEPS experiment.')
     parser.add_argument('--neps.config_space', type=str, default='parameterized_cifar10_augmentation', choices=['parameterized_cifar10_augmentation', 'probability_augment'], help='Define which configspace to use.')
 
-=======
     parser.add_argument('--learnaug', default="learnaug", type=str, metavar='N')
     parser.add_argument('--learnaug.type', default="default", choices=["colorjitter", "default", "full_net"], help='Define which type of learned augmentation to use.')
-    
-    # parser.add_argument('--bohb', default="bohb", type=str, metavar='N')
-    # parser.add_argument("--bohb.run_id", default="default_BOHB")
-    # parser.add_argument("--bohb.seed", type=int, default=123, help="random seed")
-    # parser.add_argument("--bohb.n_iterations", type=int, default=10, help="How many BOHB iterations")
-    # parser.add_argument("--bohb.min_budget", type=int, default=2)
-    # parser.add_argument("--bohb.max_budget", type=int, default=4)
-    # parser.add_argument("--bohb.budget_mode", type=str, default="epochs", choices=["epochs", "data"], help="Choose your desired fidelity")
-    # parser.add_argument("--bohb.eta", type=int, default=2)
-    # parser.add_argument("--bohb.configspace_mode", type=str, default='color_jitter_strengths', choices=["imagenet_probability_simsiam_augment", "cifar10_probability_simsiam_augment", "color_jitter_strengths", "rand_augment", "probability_augment", "double_probability_augment"],
-    # help='Define which configspace to use.')
-    # parser.add_argument("--bohb.nic_name", default="lo", help="The network interface to use")  # local: "lo", cluster: "eth0"
-    # parser.add_argument("--bohb.port", type=int, default=0)
-    # parser.add_argument("--bohb.worker", action="store_true", help="Make this execution a worker server")
-    # parser.add_argument("--bohb.warmstarting", type=bool, default=False)
-    # parser.add_argument("--bohb.warmstarting_dir", type=str, default=None)
-    # parser.add_argument("--bohb.test_env", action='store_true', help='If using this flag, the master runs a worker in the background and workers are not being shutdown after registering results.')
-    
->>>>>>> a04c58ab
+
     parser.add_argument("--use_fixed_args", action="store_true", help="Flag to control whether to take arguments from yaml file as default or from arg parse")
     
     config = _parse_args(config_parser, parser)
